#!/usr/bin/env python3
# thoth-user-api
# Copyright(C) 2018, 2019 Fridolin Pokorny
#
# This program is free software: you can redistribute it and / or modify
# it under the terms of the GNU General Public License as published by
# the Free Software Foundation, either version 3 of the License, or
# (at your option) any later version.
#
# This program is distributed in the hope that it will be useful,
# but WITHOUT ANY WARRANTY without even the implied warranty of
# MERCHANTABILITY or FITNESS FOR A PARTICULAR PURPOSE. See the
# GNU General Public License for more details.
#
# You should have received a copy of the GNU General Public License
# along with this program. If not, see <http://www.gnu.org/licenses/>.

"""Implementation of API v1."""

import os
import hashlib
from itertools import islice
import logging
import typing
import json
import datetime
import time
import connexion

from thoth.storages import AdvisersResultsStore
from thoth.storages import AnalysisResultsStore
from thoth.storages import BuildLogsStore
from thoth.storages import BuildLogsAnalysesCacheStore
from thoth.storages import BuildLogsAnalysisResultsStore
from thoth.storages import GraphDatabase
from thoth.storages import ProvenanceResultsStore
from thoth.storages import AnalysesCacheStore
from thoth.storages import AdvisersCacheStore
from thoth.storages import ProvenanceCacheStore
from thoth.storages import AnalysisByDigest
from thoth.storages.exceptions import CacheMiss
from thoth.storages.exceptions import NotFoundError
from thoth.common import OpenShift
from thoth.common.exceptions import NotFoundException as OpenShiftNotFound
from thoth.python import Project
from thoth.python.exceptions import ThothPythonException

from .configuration import Configuration
from .image import get_image_metadata
from .exceptions import ImageError
from .exceptions import ImageBadRequestError
from .exceptions import ImageManifestUnknownError
from .exceptions import ImageAuthenticationRequired


PAGINATION_SIZE = 100
_LOGGER = logging.getLogger(__name__)
_OPENSHIFT = OpenShift()


def _compute_digest_params(parameters: dict):
    """Compute digest on parameters passed."""
    return hashlib.sha256(json.dumps(parameters, sort_keys=True).encode()).hexdigest()


def post_analyze(
    image: str,
    debug: bool = False,
    registry_user: str = None,
    registry_password: str = None,
    environment_type: str = None,
    origin: str = None,
    verify_tls: bool = True,
    force: bool = False,
):
    """Run an analyzer in a restricted namespace."""
    parameters = locals()
    force = parameters.pop("force", None)
    # Set default environment type if none provided.
    parameters["environment_type"] = parameters["environment_type"] or "runtime"

    # Always extract metadata to check for authentication issues and such.
    metadata = _do_get_image_metadata(
        image, registry_user=registry_user, registry_password=registry_password, verify_tls=verify_tls
    )

    if metadata[1] != 200:
        # There was an error extracting metadata, tuple holds dictionary with error report and HTTP status code.
        return metadata

    metadata = metadata[0]
    # We compute digest of parameters so we do not reveal any authentication specific info.
    parameters_digest = _compute_digest_params(parameters)
    cache = AnalysesCacheStore()
    cache.connect()
    cached_document_id = metadata["digest"] + "+" + parameters_digest

    if not force:
        try:
            return (
                {
                    "analysis_id": cache.retrieve_document_record(cached_document_id).pop("analysis_id"),
                    "cached": True,
                    "parameters": parameters,
                },
                202,
            )
        except CacheMiss:
            pass

    response, status_code = _do_schedule(
        parameters, _OPENSHIFT.schedule_package_extract, output=Configuration.THOTH_ANALYZER_OUTPUT
    )

    analysis_by_digest_store = AnalysisByDigest()
    analysis_by_digest_store.connect()
    analysis_by_digest_store.store_document(metadata["digest"], response)

    if status_code == 202:
        cache.store_document_record(cached_document_id, {"analysis_id": response["analysis_id"]})

    return response, status_code


def post_image_metadata(
    image: str, registry_user: str = None, registry_password: str = None, verify_tls: bool = True
) -> tuple:
    """Get image metadata."""
    return _do_get_image_metadata(
        image, registry_user=registry_user, registry_password=registry_password, verify_tls=verify_tls
    )


def list_analyze(page: int = 0):
    """Retrieve image analyzer result."""
    return _do_listing(AnalysisResultsStore, page)


def get_analyze(analysis_id: str):
    """Retrieve image analyzer result."""
    return _get_document(
        AnalysisResultsStore,
        analysis_id,
        name_prefix="package-extract-",
        namespace=Configuration.THOTH_MIDDLETIER_NAMESPACE,
    )


def get_analyze_by_hash(image_hash: str):
    """Get image analysis by hash of the analyzed image."""
    parameters = locals()

    analysis_by_digest_store = AnalysisByDigest()
    analysis_by_digest_store.connect()

    try:
        analysis_info = analysis_by_digest_store.retrieve_document(image_hash)
    except NotFoundError:
        return (
            {
                "error": "No analysis was performed for image described by the given image hash",
                "parameters": parameters,
            },
            404,
        )

    return get_analyze(analysis_info["analysis_id"])


def get_analyze_log(analysis_id: str):
    """Get image analysis log."""
    return _get_job_log(locals(), "package-extract-", Configuration.THOTH_MIDDLETIER_NAMESPACE)


def get_analyze_status(analysis_id: str):
    """Get status of an image analysis."""
    return _get_job_status(locals(), "package-extract-", Configuration.THOTH_MIDDLETIER_NAMESPACE)


def post_provenance_python(application_stack: dict, origin: str = None, debug: bool = False, force: bool = False):
    """Check provenance for the given application stack."""
    parameters = locals()

    try:
        project = Project.from_strings(application_stack["requirements"], application_stack["requirements_lock"])
    except ThothPythonException as exc:
        return {"parameters": parameters, "error": f"Invalid application stack supplied: {str(exc)}"}, 400
    except Exception as exc:
        return {"parameters": parameters, "error": "Invalid application stack supplied"}, 400

    graph = GraphDatabase()
    graph.connect()
    parameters["whitelisted_sources"] = list(graph.get_python_package_index_urls())

    force = parameters.pop("force", False)
    cached_document_id = _compute_digest_params(
        dict(**project.to_dict(), origin=origin, whitelisted_sources=parameters["whitelisted_sources"])
    )

    timestamp_now = int(time.mktime(datetime.datetime.utcnow().timetuple()))
    cache = ProvenanceCacheStore()
    cache.connect()

    if not force:
        try:
            cache_record = cache.retrieve_document_record(cached_document_id)
            if cache_record["timestamp"] + Configuration.THOTH_CACHE_EXPIRATION > timestamp_now:
                return {"analysis_id": cache_record.pop("analysis_id"), "cached": True, "parameters": parameters}, 202
        except CacheMiss:
            pass

    response, status = _do_schedule(
        parameters, _OPENSHIFT.schedule_provenance_checker, output=Configuration.THOTH_PROVENANCE_CHECKER_OUTPUT
    )
    if status == 202:
        cache.store_document_record(
            cached_document_id, {"analysis_id": response["analysis_id"], "timestamp": timestamp_now}
        )

    return response, status


def get_provenance_python(analysis_id: str):
    """Retrieve a provenance check result."""
    return _get_document(
        ProvenanceResultsStore,
        analysis_id,
        name_prefix="provenance-checker-",
        namespace=Configuration.THOTH_BACKEND_NAMESPACE,
    )


def get_provenance_python_log(analysis_id: str):
    """Get provenance-checker logs."""
    return _get_job_log(locals(), "provenance-checker-", Configuration.THOTH_BACKEND_NAMESPACE)


def get_provenance_python_status(analysis_id: str):
    """Get status of a provenance check."""
    return _get_job_status(locals(), "provenance-checker-", Configuration.THOTH_BACKEND_NAMESPACE)


def post_advise_python(
    input: dict,
    recommendation_type: str,
    count: int = None,
    limit: int = None,
    limit_latest_versions: int = None,
    origin: str = None,
    debug: bool = False,
    force: bool = False,
):
    """Compute results for the given package or package stack using adviser."""
    parameters = locals()
    parameters["application_stack"] = parameters["input"].pop("application_stack")
    # We keep runtime environment in a dict representation so that there are no compatibility issues client/adviser.
    # The user-api just propagates what was posted to adviser which issues warning in case of configuration issues.
    parameters["runtime_environment"] = parameters["input"].pop("runtime_environment", None)
    parameters["library_usage"] = parameters["input"].pop("library_usage", None)
    parameters.pop("input")
    force = parameters.pop("force", False)

    try:
        project = Project.from_strings(
            parameters["application_stack"]["requirements"], parameters["application_stack"].get("requirements_lock")
        )
    except ThothPythonException as exc:
        return {"parameters": parameters, "error": f"Invalid application stack supplied: {str(exc)}"}, 400
    except Exception as exc:
        return {"parameters": parameters, "error": "Invalid application stack supplied"}, 400

    # We could rewrite this to a decorator and make it shared with provenance
    # checks etc, but there are small glitches why the solution would not be
    # generic enough to be used for all POST endpoints.
    adviser_cache = AdvisersCacheStore()
    adviser_cache.connect()

    timestamp_now = int(time.mktime(datetime.datetime.utcnow().timetuple()))
    cached_document_id = _compute_digest_params(
        dict(
            **project.to_dict(),
            count=parameters["count"],
            limit=parameters["limit"],
            library_usage=parameters["library_usage"],
            limit_latest_versions=parameters["limit_latest_versions"],
            runtime_environment=parameters.get("runtime_environment"),
            recommendation_type=recommendation_type,
            origin=origin,
        )
    )

    if not force:
        try:
            cache_record = adviser_cache.retrieve_document_record(cached_document_id)
            if cache_record["timestamp"] + Configuration.THOTH_CACHE_EXPIRATION > timestamp_now:
                return {"analysis_id": cache_record.pop("analysis_id"), "cached": True, "parameters": parameters}, 202
        except CacheMiss:
            pass

    response, status = _do_schedule(parameters, _OPENSHIFT.schedule_adviser, output=Configuration.THOTH_ADVISER_OUTPUT)
    if status == 202:
        adviser_cache.store_document_record(
            cached_document_id, {"analysis_id": response["analysis_id"], "timestamp": timestamp_now}
        )

    return response, status


def list_advise_python(page: int = 0):
    """List available runtime environments."""
    return _do_listing(AdvisersResultsStore, page)


def get_advise_python(analysis_id):
    """Retrieve the given recommendation based on its id."""
    return _get_document(
        AdvisersResultsStore, analysis_id, name_prefix="adviser-", namespace=Configuration.THOTH_BACKEND_NAMESPACE
    )


def get_advise_python_log(analysis_id: str):
    """Get adviser log."""
    return _get_job_log(locals(), "adviser-", Configuration.THOTH_BACKEND_NAMESPACE)


def get_advise_python_status(analysis_id: str):
    """Get status of an adviser run."""
    return _get_job_status(locals(), "adviser-", Configuration.THOTH_BACKEND_NAMESPACE)


def list_software_environments_for_build(page: int = 0):
    """List available software environments for build."""
    parameters = locals()

    graph = GraphDatabase()
    graph.connect()

    result = list(sorted(set(graph.build_software_environment_listing(start_offset=page, count=PAGINATION_SIZE))))
    return (
        {"parameters": parameters, "results": result},
        200,
        {"page": page, "page_size": PAGINATION_SIZE, "results_count": len(result)},
    )


def list_software_environment_analyses_for_build(environment_name: str):
    """List analyses for the given software environment for build."""
    parameters = locals()

    graph = GraphDatabase()
    graph.connect()

    try:
        result = graph.build_software_environment_analyses_listing(environment_name, convert_datetime=False)
    except NotFoundError as exc:
        return {"error": str(exc), "parameters": parameters}, 404

    return {"analyses": result, "analyses_count": len(result), "parameters": parameters}, 200


def list_software_environments_for_run(page: int = 0):
    """List available software environments for run."""
    parameters = locals()

    graph = GraphDatabase()
    graph.connect()

    result = list(sorted(set(graph.run_software_environment_listing(start_offset=page, count=PAGINATION_SIZE))))
    return (
        {"parameters": parameters, "results": result},
        200,
        {"page": page, "page_size": PAGINATION_SIZE, "results_count": len(result)},
    )


def list_software_environment_analyses_for_run(environment_name: str):
    """Get analyses of given software environments for run."""
    parameters = locals()

    graph = GraphDatabase()
    graph.connect()

    try:
        result = graph.run_software_environment_analyses_listing(environment_name, convert_datetime=False)
    except NotFoundError as exc:
        return {"error": str(exc), "parameters": parameters}, 404

    return {"analyses": result, "analyses_count": len(result), "parameters": parameters}, 200


def list_python_package_indexes():
    """List registered Python package indexes in the graph database."""
    graph = GraphDatabase()
    graph.connect()
    return graph.python_package_index_listing()


def post_build(
    build_detail: dict,
    debug: bool = False,
    registry_user: str = None,
    registry_password: str = None,
    environment_type: str = None,
    origin: str = None,
    registry_verify_tls: bool = True,
    force: bool = False,
):
    """Run analysis on a build."""
    response = {"base_image_analysis": {}, "output_image_analysis": {}, "build_log_analysis": {}}
    status = 202
    if build_detail.get("output_image"):
        # Run image analysis
        output_image_analyze_response, output_image_analyze_status = post_analyze(
            image=build_detail["output_image"],
            debug=debug,
            registry_user=registry_user,
            registry_password=registry_password,
            environment_type=environment_type,
            origin=origin,
            verify_tls=registry_verify_tls,
            force=force,
        )
        response["output_image_analysis"] = output_image_analyze_response
        if output_image_analyze_status != 202:
            return response, output_image_analyze_status

    if build_detail.get("base_image"):
        # Run base image analysis
        base_image_analyze_response, base_image_analyze_status = post_analyze(
            image=build_detail["base_image"],
            debug=debug,
            environment_type=environment_type,
            origin=origin,
            verify_tls=registry_verify_tls,
            force=force,
        )
        response["base_image_analysis"] = base_image_analyze_response
        if base_image_analyze_status != 202:
            return response, base_image_analyze_status

    if build_detail.get("build_log"):
        # attach image analysis details to build log
        build_detail["output_image_analysis_id"] = response.get("output_image_analysis", {}).get("analysis_id")
        build_detail["base_image_analysis_id"] = response.get("base_image_analysis", {}).get("analysis_id")

        # Run build log analysis
        buildlog_analyze_response, buildlog_analyze_status = post_buildlog_analyze(log_info=build_detail, force=force)
        response["build_log_analysis"] = buildlog_analyze_response
        if buildlog_analyze_status != 202:
            return response, buildlog_analyze_status

    if (
        not build_detail.get("output_image")
        and not build_detail.get("base_image")
        and not build_detail.get("build_log")
    ):
        return {"error": "Bad Request! No information provided"}, 400

    return response, status


def post_buildlog_analyze(log_info: dict, force: bool = False):
    """Run an analyzer on the given build log."""
    parameters = locals()
    cache = BuildLogsAnalysesCacheStore()
    cache.connect()
    cached_document_id = _compute_digest_params(parameters)
    force = parameters.pop("force", False)
    if not force:
        try:
            cache_record = cache.retrieve_document_record(cached_document_id)
            return {"analysis_id": cache_record.pop("analysis_id"), "cached": True, "parameters": parameters}, 202
        except CacheMiss:
            pass
    # Maybe need to utilize the status code of buillog storage
    stored_log_details, status = post_buildlog(log_info=log_info)
    parameters.update(stored_log_details)
    parameters.pop("log_info", None)
    response, status_code = _do_schedule(
        parameters, _OPENSHIFT.schedule_build_analyze, output=Configuration.THOTH_BUILDLOG_ANALYZER_OUTPUT
    )

    if status_code == 202:
        cache.store_document_record(cached_document_id, {"analysis_id": response["analysis_id"]})

    return response, status_code


def list_buildlog_analyze(page: int = 0):
    """Retrieve list of build log analysis result."""
    return _do_listing(BuildLogsAnalysisResultsStore, page)


def get_buildlog_analyze(analysis_id: str):
    """Retrieve build log analysis result."""
    return _get_document(
        BuildLogsAnalysisResultsStore,
        analysis_id,
        name_prefix="build-analyze-",
        namespace=Configuration.THOTH_BACKEND_NAMESPACE,
    )


def post_buildlog(log_info: dict):
    """Store the given build log."""
    adapter = BuildLogsStore()
    adapter.connect()
    document_id = adapter.store_document(log_info)

    return {"document_id": document_id}, 202


def get_buildlog(document_id: str):
    """Retrieve the given buildlog."""
    return _get_document(BuildLogsStore, document_id)


<<<<<<< HEAD
def parse_log(log_info: dict):
    """Parse image build log or install log."""
    if not log_info:
        return {"error": "No log provided"}, 400

    try:
        return do_parse_log(log_info.get("log", "")), 200
    except Exception as exc:
        _LOGGER.exception(str(exc))
        # TODO: for production we will need to filter out some errors so they are not exposed to users.
        return {"error": str(exc)}, 400


def schedule_kebechet(body: dict):
    """Schedule Kebechet on Openshift."""
    # TODO: Update documentation to include creation of environment variables corresponding to git service tokens
    # NOTE: Change for event dependent behaviour
    headers = connexion.request.headers
    if "X-GitHub-Event" in headers:
        service = "github"
        url = body["repository"]["url"]
    elif "X_GitLab_Event" in headers:
        service = "gitlab"
        url = body["repository"]["url"]
    elif "X_Pagure_Topic" in headers:
        service = "pagure"
        return {"error": "Pagure is currently not supported"}, 501
    else:
        return {"error": "This webhook is not supported"}, 501

    parameters = {"service": service, "url": url}
    return _do_schedule(parameters, _OPENSHIFT.schedule_kebechet_run_url)


=======
>>>>>>> ca833a57
def list_buildlogs(page: int = 0):
    """List available build logs."""
    return _do_listing(BuildLogsStore, page)


def get_info():
    """Get information about Thoth deployment."""
    return {
        "deployment_name": os.getenv("THOTH_DEPLOYMENT_NAME"),
        "version:": os.getenv("OPENSHIFT_BUILD_REFERENCE", "@dev"),
        "s3_endpoint_url": os.getenv("THOTH_S3_ENDPOINT_URL"),
        "dgraph_host": os.getenv("GRAPH_SERVICE_HOST"),
        "amun_api_url": os.getenv("AMUN_API_URL"),
        "frontend_namespace": os.getenv("THOTH_FRONTEND_NAMESPACE"),
        "middletier_namespace": os.getenv("THOTH_MIDDLETIER_NAMESPACE"),
        "backend_namespace": os.getenv("THOTH_BACKEND_NAMESPACE"),
        "s3_bucket_prefix": os.getenv("THOTH_CEPH_BUCKET_PREFIX"),
    }


def _do_listing(adapter_class, page: int) -> tuple:
    """Perform actual listing of documents available."""
    adapter = adapter_class()
    adapter.connect()
    result = adapter.get_document_listing()
    # TODO: make sure if Ceph returns objects in the same order each time.
    # We will need to abandon this logic later anyway once we will be
    # able to query results on data hub side.
    results = list(islice(result, page * PAGINATION_SIZE, page * PAGINATION_SIZE + PAGINATION_SIZE))
    return (
        {"results": results, "parameters": {"page": page}},
        200,
        {"page": page, "page_size": PAGINATION_SIZE, "results_count": len(results)},
    )


def _get_document(adapter_class, analysis_id: str, name_prefix: str = None, namespace: str = None) -> tuple:
    """Perform actual document retrieval."""
    # Parameters to be reported back to a user of API.
    parameters = {"analysis_id": analysis_id}
    if name_prefix and not analysis_id.startswith(name_prefix):
        return {"error": "Wrong analysis id provided", "parameters": parameters}, 400

    try:
        adapter = adapter_class()
        adapter.connect()
        result = adapter.retrieve_document(analysis_id)
        return result, 200
    except NotFoundError:
        if namespace:
            try:
                status = _OPENSHIFT.get_job_status_report(analysis_id, namespace=namespace)
                if status["state"] == "running" or (status["state"] == "terminated" and status["exit_code"] == 0):
                    # In case we hit terminated and exit code equal to 0, the analysis has just finished and
                    # before this call (document retrieval was unsuccessful, pod finished and we asked later
                    # for status). To fix this time-dependent issue, let's user ask again. Do not do pod status
                    # check before document retrieval - this solution is more optimal as we do not ask master
                    # status each time.
                    return {"error": "Analysis is still in progress", "status": status, "parameters": parameters}, 202
                elif status["state"] == "terminated":
                    return {"error": "Analysis was not successful", "status": status, "parameters": parameters}, 400
                elif status["state"] in ("scheduling", "waiting", "registered"):
                    return {"error": "Analysis is being scheduled", "status": status, "parameters": parameters}, 202
                else:
                    # Can be:
                    #   - return 500 to user as this is our issue
                    raise ValueError(f"Unreachable - unknown job state: {status}")
            except OpenShiftNotFound:
                pass
        return {"error": f"Requested result for analysis {analysis_id!r} was not found", "parameters": parameters}, 404


def _get_job_log(parameters: dict, name_prefix: str, namespace: str):
    """Get job log based on analysis id."""
    job_id = parameters.get("analysis_id")
    if not job_id.startswith(name_prefix):
        return {"error": "Wrong analysis id provided", "parameters": parameters}, 400

    try:
        log = _OPENSHIFT.get_job_log(job_id, namespace=namespace)
    except OpenShiftNotFound:
        return {"parameters": parameters, "error": f"No analysis with id {job_id} was found"}, 404

    return {"parameters": parameters, "log": log}, 200


def _get_job_status(parameters: dict, name_prefix: str, namespace: str):
    """Get status for a job."""
    job_id = parameters.get("analysis_id")
    if not job_id.startswith(name_prefix):
        return {"error": "Wrong analysis id provided", "parameters": parameters}, 400

    try:
        status = _OPENSHIFT.get_job_status_report(job_id, namespace=namespace)
    except OpenShiftNotFound:
        return {"parameters": parameters, "error": f"Requested status for analysis {job_id!r} was not found"}, 404

    return {"parameters": parameters, "status": status}


def _do_schedule(parameters: dict, runner: typing.Callable, **runner_kwargs):
    """Schedule the given job - a generic method for running any analyzer, solver, ..."""
    return {"analysis_id": runner(**parameters, **runner_kwargs), "parameters": parameters, "cached": False}, 202


def _do_get_image_metadata(
    image: str, registry_user: str = None, registry_password: str = None, verify_tls: bool = True
) -> typing.Tuple[dict, int]:
    """Wrap function call with additional checks."""
    try:
        return (
            get_image_metadata(
                image, registry_user=registry_user, registry_password=registry_password, verify_tls=verify_tls
            ),
            200,
        )
    except ImageBadRequestError as exc:
        status_code = 400
        error_str = str(exc)
    except ImageManifestUnknownError as exc:
        status_code = 400
        error_str = str(exc)
    except ImageAuthenticationRequired as exc:
        status_code = 401
        error_str = str(exc)
    except ImageError as exc:
        status_code = 400
        error_str = str(exc)

    return {"error": error_str, "parameters": locals()}, status_code<|MERGE_RESOLUTION|>--- conflicted
+++ resolved
@@ -515,7 +515,6 @@
     return _get_document(BuildLogsStore, document_id)
 
 
-<<<<<<< HEAD
 def parse_log(log_info: dict):
     """Parse image build log or install log."""
     if not log_info:
@@ -550,8 +549,6 @@
     return _do_schedule(parameters, _OPENSHIFT.schedule_kebechet_run_url)
 
 
-=======
->>>>>>> ca833a57
 def list_buildlogs(page: int = 0):
     """List available build logs."""
     return _do_listing(BuildLogsStore, page)
