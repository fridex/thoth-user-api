--- conflicted
+++ resolved
@@ -907,7 +907,6 @@
         "404":
           description: The given build log does not exist.
 
-<<<<<<< HEAD
   /kebechet:
     post:
       tags: [Kebechet]
@@ -929,7 +928,7 @@
           description: Invalid
         "501":
           description: Functionality not supported
-=======
+
   /build-analysis:
     post:
       tags: [Build Analysis]
@@ -1085,7 +1084,6 @@
             application/json:
               schema:
                 $ref: "#/components/schemas/AnalysisResponseError"
->>>>>>> ca833a57
 
 components:
   schemas:
